/*
Copyright © 2020 Luke Hinds <lhinds@redhat.com>

Licensed under the Apache License, Version 2.0 (the "License");
you may not use this file except in compliance with the License.
You may obtain a copy of the License at

    http://www.apache.org/licenses/LICENSE-2.0

Unless required by applicable law or agreed to in writing, software
distributed under the License is distributed on an "AS IS" BASIS,
WITHOUT WARRANTIES OR CONDITIONS OF ANY KIND, either express or implied.
See the License for the specific language governing permissions and
limitations under the License.
*/
package app

import (
	"bytes"
	"context"
	"crypto"
	"crypto/x509"
	"encoding/hex"
	"encoding/json"
	"io/ioutil"
	"net/http"
	"os"
	"time"

	"github.com/google/trillian"
	tclient "github.com/google/trillian/client"
	tcrypto "github.com/google/trillian/crypto"
	"github.com/google/trillian/merkle"
	"github.com/google/trillian/merkle/rfc6962"
	"github.com/projectrekor/rekor/pkg/log"

	"github.com/spf13/cobra"
	"github.com/spf13/viper"
)

type getProofResponse struct {
	Status   string
	LeafHash string
	Proof    *trillian.GetInclusionProofByHashResponse
	Key      []byte
}

// verifyCmd represents the get command
var verifyCmd = &cobra.Command{
	Use:   "verify",
	Short: "Rekor verify command",
<<<<<<< HEAD
	Long:  `Verifies a signature and checks that it exists in the transparency log`,
=======
	Long:  `Verifies an entry exists in the transparency log through an inclusion proof`,
>>>>>>> 93c94f39
	PreRun: func(cmd *cobra.Command, args []string) {
		// these are bound here so that they are not overwritten by other commands
		if err := viper.BindPFlags(cmd.Flags()); err != nil {
			log.Logger.Fatal("Error initializing cmd line args: ", err)
		}
<<<<<<< HEAD
		if err := validateRekorServerURL(); err != nil {
=======
		if err := validateArtifactPFlags(); err != nil {
>>>>>>> 93c94f39
			log.Logger.Error(err)
			_ = cmd.Help()
			os.Exit(1)
		}
	},
	Run: func(cmd *cobra.Command, args []string) {
		log := log.Logger
		rekorServerURL := viper.GetString("rekor_server") + "/api/v1/getproof"

		rekorEntry, err := buildRekorEntryFromPFlags()
		if err != nil {
			log.Fatal(err)
		}

		// Now we have the RekorEntry, send it to the server!
		b, err := json.Marshal(rekorEntry.RekorLeaf)
		if err != nil {
			log.Fatal(err)
		}
		ctx, cancel := context.WithTimeout(context.Background(), 5*time.Second)
		defer cancel()

		request, err := http.NewRequestWithContext(ctx, "POST", rekorServerURL, nil)
		if err != nil {
			log.Fatal(err)
		}

		request.Body = ioutil.NopCloser(bytes.NewReader(b))

		client := &http.Client{}
		response, err := client.Do(request)

		if err != nil {
			log.Fatal(err)
		}
		defer response.Body.Close()

		content, err := ioutil.ReadAll(response.Body)
		if err != nil {
			log.Fatal(err)
		}

		resp := getProofResponse{}
		if err := json.Unmarshal(content, &resp); err != nil {
			log.Fatal(err)
		}

		pub, err := x509.ParsePKIXPublicKey(resp.Key)
		if err != nil {
			log.Fatal(err)
		}

		if resp.Proof != nil {
			leafHash, _ := hex.DecodeString(resp.LeafHash)
			verifier := tclient.NewLogVerifier(rfc6962.DefaultHasher, pub, crypto.SHA256)
			root, err := tcrypto.VerifySignedLogRoot(verifier.PubKey, verifier.SigHash, resp.Proof.SignedLogRoot)
			if err != nil {
				log.Fatal(err)
			}

			v := merkle.NewLogVerifier(rfc6962.DefaultHasher)
			proof := resp.Proof.Proof[0]
			if err := v.VerifyInclusionProof(proof.LeafIndex, int64(root.TreeSize), proof.Hashes, root.RootHash, leafHash); err != nil {
				log.Fatal(err)
			}
			log.Info("Proof correct!")
		} else {
			log.Info(resp.Status)
		}
	},
}

func init() {
	if err := addArtifactPFlags(verifyCmd); err != nil {
		log.Logger.Fatal("Error parsing cmd line args:", err)
	}

	rootCmd.AddCommand(verifyCmd)
}<|MERGE_RESOLUTION|>--- conflicted
+++ resolved
@@ -49,21 +49,13 @@
 var verifyCmd = &cobra.Command{
 	Use:   "verify",
 	Short: "Rekor verify command",
-<<<<<<< HEAD
-	Long:  `Verifies a signature and checks that it exists in the transparency log`,
-=======
 	Long:  `Verifies an entry exists in the transparency log through an inclusion proof`,
->>>>>>> 93c94f39
 	PreRun: func(cmd *cobra.Command, args []string) {
 		// these are bound here so that they are not overwritten by other commands
 		if err := viper.BindPFlags(cmd.Flags()); err != nil {
 			log.Logger.Fatal("Error initializing cmd line args: ", err)
 		}
-<<<<<<< HEAD
-		if err := validateRekorServerURL(); err != nil {
-=======
 		if err := validateArtifactPFlags(); err != nil {
->>>>>>> 93c94f39
 			log.Logger.Error(err)
 			_ = cmd.Help()
 			os.Exit(1)
